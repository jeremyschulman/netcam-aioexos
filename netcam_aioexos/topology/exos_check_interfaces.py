#  Copyright 2021 Jeremy Schulman
#
#  Licensed under the Apache License, Version 2.0 (the "License");
#  you may not use this file except in compliance with the License.
#  You may obtain a copy of the License at
#
#     http://www.apache.org/licenses/LICENSE-2.0
#
#  Unless required by applicable law or agreed to in writing, software
#  distributed under the License is distributed on an "AS IS" BASIS,
#  WITHOUT WARRANTIES OR CONDITIONS OF ANY KIND, either express or implied.
#  See the License for the specific language governing permissions and
#  limitations under the License.
<<<<<<< HEAD

=======
import asyncio
>>>>>>> 23dc5b0b
# -----------------------------------------------------------------------------
# System Imports
# -----------------------------------------------------------------------------

from typing import Set

# -----------------------------------------------------------------------------
# Public Imports
# -----------------------------------------------------------------------------

from netcad.device import Device, DeviceInterface
from netcad.checks import CheckResultsCollection, CheckStatus

from netcad.feats.topology.checks.check_interfaces import (
    InterfaceCheckCollection,
    InterfaceExclusiveListCheck,
    InterfaceExclusiveListCheckResult,
    InterfaceCheck,
    InterfaceCheckResult,
    InterfaceCheckMeasurement,
    InterfaceCheckNotUsedExpectations,
)

# -----------------------------------------------------------------------------
# Private Imports
# -----------------------------------------------------------------------------

from ..exos_dut import EXOSDeviceUnderTest


# -----------------------------------------------------------------------------
#
#                                 CODE BEGINS
#
# -----------------------------------------------------------------------------


@EXOSDeviceUnderTest.execute_checks.register  # noqa
async def exos_check_interfaces(
    self, collection: InterfaceCheckCollection
) -> CheckResultsCollection:
    """
    This async generator is responsible for implementing the "interfaces" test
    cases for Extreme EXOS devices.

    Notes
    ------
    This function is **IMPORTED** directly into the DUT class so that these
    testcase files can be separated.

    Parameters
    ----------
    self: <!LEAVE UNHINTED!>
        The DUT instance for the EOS device

    collection: InterfaceCheckCollection
        The testcases instance that contains the specific testing details.

    Yields
    ------
    TestCasePass, TestCaseFailed
    """

    dut: EXOSDeviceUnderTest = self
    device = dut.device
    results = list()

    # -------------------------------------------------------------------------
    # read the ports data from EXOS to get information about the front panel
    # ports.  Note that we've discovered that the "show ports" does not always
    # result in all the ports.  So we use "show port information" to get the
    # complete list of all ports, and then find any missing ports.
    # -------------------------------------------------------------------------

    cli_sh_ports_info = await dut.exos_jrpc.cli("show ports information")
    cli_sh_ports = await dut.exos_jrpc.cli("show ports")

<<<<<<< HEAD
    ports_info_found = set(
        str(if_data["port"])
        for rec in cli_sh_ports_info
        if (if_data := rec.get("show_ports_info"))
    )

    ports_data_found = set(
        str(if_data["port"])
        for rec in cli_sh_ports
        if (if_data := rec.get("show_ports_info_detail"))
    )
=======
    ports_info_found = set(str(if_data['port']) for rec in cli_sh_ports_info
                           if (if_data := rec.get("show_ports_info")))

    ports_data_found = set(str(if_data['port']) for rec in cli_sh_ports
                            if (if_data := rec.get("show_ports_info_detail")))
>>>>>>> 23dc5b0b

    if missing_interfaces := ports_info_found - ports_data_found:
        for if_name in missing_interfaces:
            cli_sh_port = await dut.exos_jrpc.cli(f"show ports {if_name}")
            cli_sh_ports.extend(cli_sh_port)

    dev_if_msrds = dict()
    for if_rec in cli_sh_ports:
        if not (if_msrd_data := if_rec.get("show_ports_info_detail")):
            continue

        # need to filter out the "not present" (NP) interface ports.  This is
        # represented by "linkState (2)"

        if if_msrd_data["linkState"] == 2:
            continue

        if_name = str(if_msrd_data["port"])
        dev_if_msrds[if_name] = if_msrd_data

    # -------------------------------------------------------------------------
    # read the VLAN information to find SVIs.  That is, VLANs that have IP
    # address configured on them.  The Mgmt port will be included in this
    # output.
    # -------------------------------------------------------------------------

    cli_sh_vlans = await dut.exos_jrpc.cli("show vlan")
    for vlan_rec in cli_sh_vlans:
        if not (vlan_msrd_data := vlan_rec.get("vlanProc")):
            continue

        # if the VLAN does not have an IP address configured, then skip it.
        if not vlan_msrd_data["ipStatus"]:
            continue

        if_name = vlan_msrd_data["name1"]
        dev_if_msrds[if_name] = vlan_msrd_data

    # -------------------------------------------------------------------------
    # Check each interface for health checks
    # -------------------------------------------------------------------------

    for check in collection.checks:
        if_name = check.check_id()

        if if_name == "Mgmt" and if_name not in dev_if_msrds:
            await _check_mgmt_interface(
                dut,
                device=device,
                check=check,
                results=results,
            )
            dev_if_msrds[if_name] = True
            continue

        if if_name.startswith("lag"):
            await _check_one_lag_interface(
                dut,
                device=device,
                check=check,
                results=results,
            )
            dev_if_msrds[if_name] = True
            continue

        _check_one_interface(
            device=device,
            check=check,
            if_msrd=dev_if_msrds.get(if_name),
            results=results,
        )

    # -------------------------------------------------------------------------
    # Check for the exclusive set of interfaces expected vs actual.
    # -------------------------------------------------------------------------

    if collection.exclusive:
        _check_exclusive_interfaces_list(
            device=device,
            expd_interfaces=set(check.check_id() for check in collection.checks),
            msrd_interfaces=dev_if_msrds,
            results=results,
        )

<<<<<<< HEAD
=======

>>>>>>> 23dc5b0b
    return results


# -----------------------------------------------------------------------------
#
#                       PRIVATE CODE BEGINS
#
# -----------------------------------------------------------------------------


def _check_exclusive_interfaces_list(
    device: Device,
    expd_interfaces: Set[str],
    msrd_interfaces: Set[str],
    results: CheckResultsCollection,
):
    """
    This check validates the exclusive list of interfaces found on the device
    against the expected list in the design.
    """
    def sort_key(i):
        return DeviceInterface(i, interfaces=device.interfaces)

    check = InterfaceExclusiveListCheck(
        expected_results=sorted(expd_interfaces, key=sort_key)
    )

    result = InterfaceExclusiveListCheckResult(
        device=device, check=check, measurement=sorted(msrd_interfaces, key=sort_key)
    )

    results.append(result.measure(sort_key=sort_key))


class EXosInterfaceMeasurement(InterfaceCheckMeasurement):
    """
    This dataclass is used to store the values as retrieved from the EOS device
    into a set of attributes that align to the test-case.
    """

    @classmethod
    def from_cli(cls, if_data: dict):
        """returns an EOS specific measurement mapping the CLI object fields"""
        desc = (
            if_data.get("descriptionString") or if_data.get("displayString", "") or ""
        )

        return cls(
            # a port is used if admin enabled
            used=if_data["adminState"] == 1,
            # a port is Up if the linkState is 1 or there is an IP address (SVI)
            oper_up=if_data["linkState"] == 1 or if_data.get("ipStatus", 0),
            desc=desc,
            speed=if_data.get("portSpeed", 0),
        )


def _check_one_interface(
    device: Device,
    check: InterfaceCheck,
    if_msrd: dict,
    results: CheckResultsCollection,
):
    """
    Validates a specific physical interface against the expectations in the
    design.
    """
    if_name = check.check_id()
    result = InterfaceCheckResult(device=device, check=check)

    # if the interface does not exist, then no further checking.

    if not if_msrd:
        result.measurement = None
        results.append(result.measure())
        return

    # transform the CLI data into a measurment instance for consistent
    # comparison with the expected values.  The speed is encoded as a number.
    # Not sure what the mapping is.  We know 4=10Gbps.  Will fill in this match
    # table as we learn more.

    measurement = EXosInterfaceMeasurement.from_cli(if_msrd)

    # if the interface is expcted to be used, and admin is down (used=False)
    # and the interface is expected to be down then used is actually true.  The
    # netcam report will show expected used = True, measured used = False when
    # there is a mismatch.  For example when a port is enabled when it should
    # be disabled.

    if (not isinstance(check.expected_results, InterfaceCheckNotUsedExpectations)) and (
        check.expected_results.oper_up is not None  # None is a don't care condition.
    ):
        measurement.used = not (measurement.used ^ check.expected_results.oper_up)

    match measurement.speed:
        case 1:
            measurement.speed = 10
        case 2:
            measurement.speed = 100
        case 3:
            measurement.speed = 1_000
        case 4:
            measurement.speed = 10_000
        case _:
            if if_name == "Mgmt":
                measurement.speed = 1_000

    if_flags = check.check_params.interface_flags or {}
    is_reserved = if_flags.get("is_reserved", False)

    # -------------------------------------------------------------------------
    # If the interface is marked as reserved, then report the current state in
    # an INFO report and done with this test-case.
    # -------------------------------------------------------------------------

    if is_reserved:
        result.status = CheckStatus.INFO
        result.logs.info("reserved", measurement.dict())
        results.append(result.measure())
        return results

    # override the expected condition if there is a forced unused on a port
    if is_forced_unused := if_flags.get("is_forced_unused"):
        check.expected_results.used = False

    # -------------------------------------------------------------------------
    # Check the 'used' status.  Then if the interface is not being used, then no
    # more checks are required.
    # -------------------------------------------------------------------------

    result.measurement = measurement

    def on_mismatch(_field, _expected, _measured) -> CheckStatus:
        # if the field is description, then it is a warning, and not a failure.
        if _field == "desc":
            # if the design is meant to force a shutdown on the port, then we
            # really do want to surface the description error.

            if is_forced_unused:
                return CheckStatus.FAIL

            # otherwise, the description mismatch is just a warning.
            return CheckStatus.WARN

        # if the speed is mismatched because the port is down, then this is not
        # a failure.
        if _field == "speed" and measurement.oper_up is False:
            return CheckStatus.SKIP

    results.append(result.measure(on_mismatch=on_mismatch))
    return


async def _check_one_lag_interface(
    dut: EXOSDeviceUnderTest,
    device: Device,
    check: InterfaceCheck,
    results: CheckResultsCollection,
):
    if_name = check.check_id()
    lag_id = if_name.split("lag")[-1]

    cli_rsp = await dut.exos_jrpc.cli(f"show lacp lag {lag_id}")

    result = InterfaceCheckResult(device=device, check=check)
    lacp_cfg = cli_rsp[0]["lacpLagCfg"]
    msrd = result.measurement
    msrd.desc = check.expected_results.desc  # don't care about the description
    msrd.oper_up = lacp_cfg["up"] == 1
    msrd.used = lacp_cfg["enable"] == 1
    results.append(result.measure())

    return

<<<<<<< HEAD

=======
>>>>>>> 23dc5b0b
async def _check_mgmt_interface(
    dut: EXOSDeviceUnderTest,
    device: Device,
    check: InterfaceCheck,
    results: CheckResultsCollection,
):
<<<<<<< HEAD
    cli_rsp = await dut.exos_jrpc.cli("show mgmt")
=======
    cli_rsp = await dut.exos_jrpc.cli(f"show mgmt")
>>>>>>> 23dc5b0b
    result = InterfaceCheckResult(device=device, check=check)
    mgmt_data = cli_rsp[0]["vlanProc"]
    msrd = result.measurement
    msrd.oper_up = mgmt_data["linkState"] == 1
<<<<<<< HEAD
    msrd.used = (mgmt_data["adminState"] == 1) and (mgmt_data["ipAddress"] != "0.0.0.0")
=======
    msrd.used = mgmt_data["adminState"] == 1
>>>>>>> 23dc5b0b
    results.append(result.measure())
    return<|MERGE_RESOLUTION|>--- conflicted
+++ resolved
@@ -11,11 +11,7 @@
 #  WITHOUT WARRANTIES OR CONDITIONS OF ANY KIND, either express or implied.
 #  See the License for the specific language governing permissions and
 #  limitations under the License.
-<<<<<<< HEAD
-
-=======
-import asyncio
->>>>>>> 23dc5b0b
+
 # -----------------------------------------------------------------------------
 # System Imports
 # -----------------------------------------------------------------------------
@@ -93,7 +89,6 @@
     cli_sh_ports_info = await dut.exos_jrpc.cli("show ports information")
     cli_sh_ports = await dut.exos_jrpc.cli("show ports")
 
-<<<<<<< HEAD
     ports_info_found = set(
         str(if_data["port"])
         for rec in cli_sh_ports_info
@@ -105,13 +100,6 @@
         for rec in cli_sh_ports
         if (if_data := rec.get("show_ports_info_detail"))
     )
-=======
-    ports_info_found = set(str(if_data['port']) for rec in cli_sh_ports_info
-                           if (if_data := rec.get("show_ports_info")))
-
-    ports_data_found = set(str(if_data['port']) for rec in cli_sh_ports
-                            if (if_data := rec.get("show_ports_info_detail")))
->>>>>>> 23dc5b0b
 
     if missing_interfaces := ports_info_found - ports_data_found:
         for if_name in missing_interfaces:
@@ -196,10 +184,6 @@
             results=results,
         )
 
-<<<<<<< HEAD
-=======
-
->>>>>>> 23dc5b0b
     return results
 
 
@@ -375,29 +359,17 @@
 
     return
 
-<<<<<<< HEAD
-
-=======
->>>>>>> 23dc5b0b
 async def _check_mgmt_interface(
     dut: EXOSDeviceUnderTest,
     device: Device,
     check: InterfaceCheck,
     results: CheckResultsCollection,
 ):
-<<<<<<< HEAD
     cli_rsp = await dut.exos_jrpc.cli("show mgmt")
-=======
-    cli_rsp = await dut.exos_jrpc.cli(f"show mgmt")
->>>>>>> 23dc5b0b
     result = InterfaceCheckResult(device=device, check=check)
     mgmt_data = cli_rsp[0]["vlanProc"]
     msrd = result.measurement
     msrd.oper_up = mgmt_data["linkState"] == 1
-<<<<<<< HEAD
     msrd.used = (mgmt_data["adminState"] == 1) and (mgmt_data["ipAddress"] != "0.0.0.0")
-=======
-    msrd.used = mgmt_data["adminState"] == 1
->>>>>>> 23dc5b0b
     results.append(result.measure())
     return